language: c
env: TRAVIS_PYTHON_VERSION="2.7"
os:
  - linux
  - osx

# Setup anaconda
before_install:
  - if [[ "$TRAVIS_OS_NAME" == "linux" ]]; then curl http://repo.continuum.io/miniconda/Miniconda-latest-Linux-x86_64.sh -o miniconda.sh ; fi
  - if [[ "$TRAVIS_OS_NAME" == "osx" ]]; then curl https://repo.continuum.io/miniconda/Miniconda-latest-MacOSX-x86_64.sh -o miniconda.sh ; fi
  - bash miniconda.sh -b -p $HOME/miniconda
  - export PATH="$HOME/miniconda/bin:$PATH"
  - hash -r
  - conda config --set always_yes yes --set changeps1 no
  - conda update -q conda

  # Useful for debugging any issues with conda
  - conda info -a

# Install packages
install:
  # scipy and pandas are required by the package 'statsmodels'
  - conda install --yes python=$TRAVIS_PYTHON_VERSION numpy nose scipy pandas
  - python setup.py install

# command to run tests
script:
<<<<<<< HEAD
  - cd test && makefile
=======
  - nosetests tests/test_goea_statsmodels.py tests/test_get_paths.py

>>>>>>> 4f2c0cd9
sudo: false
<|MERGE_RESOLUTION|>--- conflicted
+++ resolved
@@ -25,10 +25,6 @@
 
 # command to run tests
 script:
-<<<<<<< HEAD
-  - cd test && makefile
-=======
   - nosetests tests/test_goea_statsmodels.py tests/test_get_paths.py
 
->>>>>>> 4f2c0cd9
 sudo: false
